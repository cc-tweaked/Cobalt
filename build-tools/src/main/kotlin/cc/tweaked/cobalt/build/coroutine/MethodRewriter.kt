package cc.tweaked.cobalt.build.coroutine

import cc.tweaked.cobalt.build.*
import org.objectweb.asm.*
import org.objectweb.asm.Opcodes.*
import org.objectweb.asm.commons.LocalVariablesSorter
import org.objectweb.asm.tree.*
import kotlin.math.ceil

private val OBJECT = Type.getObjectType("java/lang/Object")
private val ILLEGAL_STATE_EXCEPTION = Type.getObjectType("java/lang/IllegalStateException")

/** Add an [Object] argument to the end of a signature. */
fun rewriteDesc(desc: String): String = Type.getMethodDescriptor(
	Type.getReturnType(desc),
	*Type.getArgumentTypes(desc),
	OBJECT,
)

/** Find (and emit) the state class required for this function, based on the maximum number of values we need to save. */
private fun makeStateClass(generator: ClassEmitter, yieldPoints: List<YieldPoint>): Type {
	var longCounts = 0
	var objectCounts = 0

	for (yieldPoint in yieldPoints) {
		var thisLongCounts = 0
		var thisObjectCounts = 0

		for (local in yieldPoint.locals) {
			when (local) {
				is LocalValue.Skip -> continue
				is LocalValue.Saved -> if (local.ty.isReference) thisObjectCounts++ else thisLongCounts++
			}
		}

		longCounts = longCounts.coerceAtLeast(thisLongCounts)
		objectCounts = objectCounts.coerceAtLeast(thisObjectCounts)
	}

	if (longCounts == 0 && objectCounts == 0) return UNWIND_STATE

	// Clamp to the next "4", to avoid generating lots of different classes.
	longCounts = (ceil(longCounts / 4.0) * 4).toInt()
	objectCounts = (ceil(objectCounts / 4.0) * 4).toInt()

	val name = "${UNWIND_STATE.internalName}\$L${longCounts}O${objectCounts}"
<<<<<<< HEAD
	generator.generate(name) { cw ->
		cw.visit(V1_6, ACC_PUBLIC.or(ACC_FINAL).or(ACC_SYNTHETIC), name, null, UNWIND_STATE.internalName, null)
=======
	generator.generate(name, flags = ClassWriter.COMPUTE_FRAMES) { cw ->
		cw.visit(V1_8, ACC_PUBLIC.or(ACC_FINAL).or(ACC_SYNTHETIC), name, null, UNWIND_STATE.internalName, null)
>>>>>>> 3a7f6032
		for (i in 0 until longCounts) cw.visitField(ACC_PUBLIC, "l$i", "J", null, null).visitEnd()
		for (i in 0 until objectCounts) cw.visitField(ACC_PUBLIC, "o$i", OBJECT.descriptor, null, null).visitEnd()

		val constructor = cw.visitMethod(ACC_PUBLIC, "<init>", "()V", null, null)
		constructor.visitCode()
		constructor.visitVarInsn(ALOAD, 0)
		constructor.visitMethodInsn(INVOKESPECIAL, UNWIND_STATE.internalName, "<init>", "()V", false)
		constructor.visitInsn(RETURN)
		constructor.visitMaxs(1, 1)
		constructor.visitEnd()

		// Create a helper function in the style of UnwindState.getOrCreate. We call this function a lot, so it's worth
		// moving it into its own helper.
		cw.visitMethod(ACC_PUBLIC.or(ACC_STATIC), "getOrCreate", "(${OBJECT.descriptor})L$name;", null, null)
			.also { mw ->
				mw.visitCode()

				val isNotNull = Label()
				val endIf = Label()
				mw.visitVarInsn(ALOAD, 0)
				mw.visitJumpInsn(IFNONNULL, isNotNull)
				// if(null): new State();
				mw.visitTypeInsn(NEW, name)
				mw.visitInsn(DUP)
				mw.visitMethodInsn(INVOKESPECIAL, name, "<init>", "()V", false)
				mw.visitJumpInsn(GOTO, endIf)
				// if(non-null): (State) state
				mw.visitLabel(isNotNull)
				mw.visitVarInsn(ALOAD, 0)
				mw.visitTypeInsn(CHECKCAST, name)
				// end
				mw.visitLabel(endIf)
				mw.visitInsn(ARETURN)

				mw.visitMaxs(2, 1)
				mw.visitEnd()
			}

		cw.visitEnd()
	}

	return Type.getObjectType(name)
}

/** Get the exception thrown at a specific yield point. */
private fun getExceptionType(yieldType: YieldType): Type = when (yieldType) {
	is YieldType.AutoUnwind -> PAUSE
	is YieldType.Resume, is YieldType.Direct -> UNWIND_THROWABLE
	is YieldType.Unsupported -> throw IllegalStateException("YieldType.UNSUPPORTED should not be emitted here.")
}

/** Add labels after each yield point, so we can insert our try/catch handler. */
private fun instrumentMethodCalls(method: MethodNode, yieldPoints: List<YieldPoint>): List<Label> =
	yieldPoints.map { yieldPoint ->
		// TODO: This method (especially adding the null argument) is conceptually quite nasty. It'd be nice to mutate the
		//  method node, but it's not the end of the world.

		// @AutoUnwind calls require an implicit state argument. Note this must appear BEFORE the label.
		if (yieldPoint.yieldType == YieldType.AutoUnwind) method.instructions.insertBefore(yieldPoint.label, InsnNode(ACONST_NULL))

		// We also require a label after each resume point, so we can wrap it in a try block.
		when (val after = yieldPoint.yieldAt.next) {
			is LabelNode -> after.label
			else -> {
				val label = LabelNode()
				method.instructions.insert(yieldPoint.yieldAt, label)
				label.label
			}
		}
	}

/**
 * The main rewriter for @AutoUnwind-annotated functions.
 *
 * This is implemented as a simple [MethodVisitor], which hooks into [MethodVisitor.visitCode] and
 * [MethodVisitor.visitMaxs] to add hooks at the start and end of the function.
 */
private class AutoUnwindRewriter(
	access: Int, desc: String,
	private val yieldPoints: List<YieldPoint>,
	private val afterLabels: List<Label>,
	classEmitter: ClassEmitter,
	private val definitions: DefinitionData,
	private val sink: MethodVisitor,
) : MethodVisitor(ASM9) {
	private val resume = Label()
	private val rebuild = yieldPoints.map { Label() }
	private val tryCatches = yieldPoints.map { Label() }

	private val state = makeStateClass(classEmitter, yieldPoints)
	private val stateLocal: Int

	init {
		// Most instructions actually go through the LocalVariablesSorter, which correctly remaps locals to take account
		// of the state argument.
		val localVariables = LocalVariablesSorter(access, desc, sink)
		stateLocal = localVariables.newLocal(OBJECT)
		mv = localVariables
	}

	override fun visitCode() {
		super.visitCode()

		// try/catch blocks need to appear before their original label, so let's just to the easy thing and emit them
		// right off the ba.t
		for ((i, yieldPoint) in yieldPoints.withIndex()) {
			sink.visitTryCatchBlock(yieldPoint.label.label, afterLabels[i], tryCatches[i], getExceptionType(yieldPoint.yieldType).internalName)
		}

		// Generate if(state != null) goto resume
		sink.visitVarInsn(ALOAD, stateLocal)
		sink.visitJumpInsn(IFNONNULL, resume)
	}

	override fun visitMethodInsn(opcode: Int, owner: String, name: String, descriptor: String, isInterface: Boolean) {
		when (definitions.getYieldType(owner, name, descriptor)) {
			null, is YieldType.Resume, is YieldType.Direct -> super.visitMethodInsn(opcode, owner, name, descriptor, isInterface)
			is YieldType.AutoUnwind -> super.visitMethodInsn(opcode, owner, name, rewriteDesc(descriptor), isInterface)
			is YieldType.Unsupported -> throw IllegalStateException("YieldType.UNSUPPORTED should not be emitted here.")
		}
	}

	override fun visitMaxs(maxStack: Int, maxLocals: Int) {
		// First start off with our recovery code.
		sink.visitLabel(resume)

		// state = (State) state
		sink.visitVarInsn(ALOAD, stateLocal)
		sink.visitTypeInsn(CHECKCAST, state.internalName)
		sink.visitInsn(DUP)
		sink.visitVarInsn(ASTORE, stateLocal)

		// switch(state.state) {
		val invalidState = Label()
		sink.visitFieldInsn(GETFIELD, state.internalName, "state", "I")
		if (yieldPoints.size == 1) {
			// TABLESWITCH instructions are very large - in the trivial case we can do a much smaller comparison. We
			// could probably do an if-else chain for small sizes too, but then we have to load the state multiple times
			// so the trade-offs are less clear.
			sink.visitJumpInsn(IFEQ, rebuild[0])
		} else {
			sink.visitTableSwitchInsn(0, yieldPoints.size - 1, invalidState, *rebuild.toTypedArray())
		}

		// default: throw new IllegalStateExeception("Resuming into unknown state")
		sink.visitLabel(invalidState)
		sink.visitTypeInsn(NEW, ILLEGAL_STATE_EXCEPTION.internalName)
		sink.visitInsn(DUP)
		sink.visitLdcInsn("Resuming into unknown state")
		sink.visitMethodInsn(INVOKESPECIAL, ILLEGAL_STATE_EXCEPTION.internalName, "<init>", "(Ljava/lang/String;)V", false)
		sink.visitInsn(ATHROW)

		// Emit recovery code for each state.
		for ((i, yieldPoint) in yieldPoints.withIndex()) emitResume(i, yieldPoint)

		// And emit our try/catch handlers.
		for ((i, yieldPoint) in yieldPoints.withIndex()) emitSuspend(i, yieldPoint)

		// maxStack is easy to compute correctly, but not worth doing when we're computing frames already.
		super.visitMaxs(0, maxLocals)
	}

	/** Emit the code to resume at a specific yield point. */
	private fun emitResume(stateIdx: Int, yieldPoint: YieldPoint) {
		sink.visitLabel(rebuild[stateIdx])

		// Store the locals needed to our state.
		var longIdx = 0
		var objectIdx = 0
		for ((localIdx, local) in yieldPoint.locals.withIndex()) {
			when (local) {
				is LocalValue.Skip -> continue

				is LocalValue.Saved -> {
					sink.visitVarInsn(ALOAD, stateLocal)
					if (local.ty.isReference) {
						sink.visitFieldInsn(GETFIELD, state.internalName, "o$objectIdx", OBJECT.descriptor)
						sink.visitTypeInsn(CHECKCAST, local.ty.internalName)
						objectIdx++
					} else {
						sink.visitFieldInsn(GETFIELD, state.internalName, "l$longIdx", "J")
						unpackValue(local.ty)
						longIdx++
					}

					super.visitVarInsn(local.ty.getOpcode(ISTORE), localIdx) // Use super to remap the local
				}
			}
		}

		// Recover the initial stack
		for (stackVal in yieldPoint.stack) recoverValue(stackVal)

		// And then actually recover the function call.
		when (val yieldType = yieldPoint.yieldType) {
			// Push a dummy value for each argument and then jump to the original call.
			is YieldType.AutoUnwind -> {
				for (stackTy in Type.getArgumentTypes(yieldPoint.yieldAt.desc)) sink.visitInsn(stackTy.getDefaultOpcode())
				sink.visitVarInsn(ALOAD, stateLocal)
				sink.visitFieldInsn(GETFIELD, UNWIND_STATE.internalName, "child", OBJECT.descriptor)
				sink.visitJumpInsn(GOTO, yieldPoint.label.label)
			}

			// Take the varargs out of the state, and then call the resume(Varargs) method, wrapping it in a try/catch.
			is YieldType.Resume -> {
				takeResumeArgs()

				val before = Label()
				val after = Label()
				sink.visitTryCatchBlock(before, after, tryCatches[stateIdx], UNWIND_THROWABLE.internalName)
				sink.visitLabel(before)
				sink.visitMethodInsn(
					yieldPoint.yieldAt.opcode,
					yieldPoint.yieldAt.owner,
					"resume",
					Type.getMethodDescriptor(Type.getReturnType(yieldPoint.yieldAt.desc), VARARGS),
					yieldPoint.yieldAt.itf,
				)
				sink.visitLabel(after)
				sink.visitJumpInsn(GOTO, afterLabels[stateIdx])
			}

			// Take the varargs out of the state and then apply our projection function.
			is YieldType.Direct -> {
				takeResumeArgs()
				yieldType.extract(sink)
				sink.visitJumpInsn(GOTO, afterLabels[stateIdx])
			}

			is YieldType.Unsupported -> throw IllegalStateException("YieldType.UNSUPPORTED should not be emitted here.")
		}
	}

	/**
	 * Emit the code to suspend at a specific yield point.
	 *
	 * This creates a state object (if needed) and then dumps the required locals to it. We keep the exception on the
	 * stack at all points, to save having to allocate a local for it.
	 */
	private fun emitSuspend(stateIdx: Int, yieldPoint: YieldPoint) {
		// try { f() } catch (Pause _) { ... }
		val tryCatch = tryCatches[stateIdx]
		sink.visitLabel(tryCatch)

		// state = State.getOrCreate(state);
		sink.visitVarInsn(ALOAD, stateLocal)
		sink.visitMethodInsn(INVOKESTATIC, state.internalName, "getOrCreate", "(${OBJECT.descriptor})${state.descriptor}", false)
		sink.visitVarInsn(ASTORE, stateLocal)

		when (yieldPoint.yieldType) {
			is YieldType.AutoUnwind -> {
				// e.pushState(child)
				sink.visitInsn(DUP)
				sink.visitVarInsn(ALOAD, stateLocal)
				sink.visitMethodInsn(INVOKEVIRTUAL, PAUSE.internalName, "pushState", "(${UNWIND_STATE.descriptor})V", false)
			}

			is YieldType.Resume, is YieldType.Direct -> {
				sink.visitTypeInsn(NEW, PAUSE.internalName)
				sink.visitInsn(DUP_X1) // Stack is [new Pause(), (e : UnwindThrowable), new Pause()]
				sink.visitInsn(SWAP) // Stack is [new Pause(), new Pause(), (e : UnwindThrowable)]
				sink.visitVarInsn(ALOAD, stateLocal)
				sink.visitMethodInsn(INVOKESPECIAL, PAUSE.internalName, "<init>", "(${UNWIND_THROWABLE.descriptor}${UNWIND_STATE.descriptor})V", false)
			}

			is YieldType.Unsupported -> throw IllegalStateException("YieldType.UNSUPPORTED should not be emitted here.")
		}

		// state.state = stateIdx
		sink.visitVarInsn(ALOAD, stateLocal)
		sink.visitLoadInt(stateIdx)
		sink.visitFieldInsn(PUTFIELD, UNWIND_STATE.internalName, "state", "I")

		var longIdx = 0
		var objectIdx = 0
		for ((localIdx, local) in yieldPoint.locals.withIndex()) {
			when (local) {
				is LocalValue.Skip -> continue
				is LocalValue.Saved -> {
					sink.visitVarInsn(ALOAD, stateLocal)
					super.visitVarInsn(local.ty.getOpcode(ILOAD), localIdx) // Use super to remap the local

					if (local.ty.isReference) {
						sink.visitFieldInsn(PUTFIELD, state.internalName, "o$objectIdx", OBJECT.descriptor)
						objectIdx++
					} else {
						packValue(local.ty)
						sink.visitFieldInsn(PUTFIELD, state.internalName, "l$longIdx", "J")
						longIdx++
					}
				}
			}
		}

		// throw exception
		sink.visitInsn(ATHROW)
	}

	private fun takeResumeArgs() {
		// Pull the varargs from the current state
		sink.visitVarInsn(ALOAD, stateLocal)
		sink.visitFieldInsn(GETFIELD, UNWIND_STATE.internalName, "resumeArgs", VARARGS.descriptor)

		// And then clear it.
		sink.visitVarInsn(ALOAD, stateLocal)
		sink.visitInsn(ACONST_NULL)
		sink.visitFieldInsn(PUTFIELD, UNWIND_STATE.internalName, "resumeArgs", VARARGS.descriptor)
	}

	/** Pack a primitive value into a long. */
	private fun packValue(type: Type): Unit = when (type.sort) {
		Type.LONG -> Unit
		// We widen an int to a long
		Type.BOOLEAN, Type.BYTE, Type.CHAR, Type.SHORT, Type.INT -> sink.visitInsn(I2L)
		// Floats and doubles are packed into longs.
		Type.DOUBLE -> sink.visitMethodInsn(INVOKESTATIC, "java/lang/Double", "doubleToRawLongBits", "(D)J", false)
		Type.FLOAT -> {
			sink.visitMethodInsn(INVOKESTATIC, "java/lang/Float", "floatToRawIntBits", "(F)I", false)
			sink.visitInsn(I2L)
		}

		else -> throw IllegalArgumentException("Cannot pack non-primitive $type")
	}

	/** Unpack a primitive value from a long. */
	private fun unpackValue(type: Type): Unit = when (type.sort) {
		Type.LONG -> Unit
		Type.BOOLEAN, Type.BYTE, Type.CHAR, Type.SHORT, Type.INT -> sink.visitInsn(L2I)
		Type.DOUBLE -> sink.visitMethodInsn(INVOKESTATIC, "java/lang/Double", "longBitsToDouble", "(J)D", false)
		Type.FLOAT -> {
			sink.visitInsn(L2I)
			sink.visitMethodInsn(INVOKESTATIC, "java/lang/Float", "longBitsToFloat", "(I)F", false)
		}

		else -> throw IllegalArgumentException("Cannot unpack non-primitive $type")
	}

	private fun recoverValue(stackVal: StackValue): Unit = when (stackVal) {
		is StackValue.Constant -> stackVal.insn.accept(sink)
		is StackValue.Local -> stackVal.insn.accept(this) // Use this to remap locals.
		is StackValue.Field -> {
			recoverValue(stackVal.ownerValue)
			sink.visitFieldInsn(GETFIELD, stackVal.owner, stackVal.name, stackVal.desc)
		}
	}
}

/**
 * Rewrite the given [AUTO_UNWIND] annotated method, instrumenting it with the appropriate code for suspending and
 * resuming.
 */
fun instrumentAutoUnwind(
	method: MethodNode,
	yieldPoints: List<YieldPoint>,
	emitter: ClassEmitter,
	definitions: DefinitionData,
	mw: MethodVisitor,
) {
	val labels = instrumentMethodCalls(method, yieldPoints)
	method.accept(AutoUnwindRewriter(method.access, method.desc, yieldPoints, labels, emitter, definitions, mw))
}

private fun protect(childName: Type, method: MethodVisitor, body: () -> Unit) {
	val before = Label()
	val after = Label()
	val recover = Label()

	method.visitTryCatchBlock(before, after, recover, PAUSE.internalName)
	method.visitLabel(before)
	body()
	method.visitLabel(after)
	method.visitInsn(ARETURN)

	method.visitLabel(recover)
	method.visitFrame(F_FULL, 1, arrayOf(childName.internalName), 1, arrayOf(PAUSE.internalName))

	// this.state = pause.state
	method.visitInsn(DUP)
	method.visitFieldInsn(GETFIELD, PAUSE.internalName, "state", OBJECT.descriptor)
	method.visitVarInsn(ALOAD, 0)
	method.visitInsn(SWAP)
	method.visitFieldInsn(PUTFIELD, childName.internalName, "state", OBJECT.descriptor)

	// this.resumeAt = pause.resumeAt
	method.visitInsn(DUP)
	method.visitFieldInsn(GETFIELD, PAUSE.internalName, "resumeAt", UNWIND_STATE.descriptor)
	method.visitVarInsn(ALOAD, 0)
	method.visitInsn(SWAP)
	method.visitFieldInsn(PUTFIELD, childName.internalName, "resumeAt", UNWIND_STATE.descriptor)

	// throw e.getCause();
	method.visitMethodInsn(INVOKEVIRTUAL, PAUSE.internalName, "getCause", Type.getMethodDescriptor(UNWIND_THROWABLE), false)
	method.visitInsn(ATHROW)
}

/**
 * Generate a [SUSPENDED_FUNCTION] for a given method reference.
 *
 * This generates a constructor (and static factory function) which consumes the function's arguments and stores them
 * as fields. This is then passed to the original function when the [SUSPENDED_FUNCTION] is called.
 */
private fun makeSuspendedFunction(emitter: ClassEmitter, methodReference: Handle): Pair<Type, String> {
	val childName = Type.getObjectType("${methodReference.owner}\$${methodReference.name}")
	val originalArgTypes = Type.getArgumentTypes(methodReference.desc)
	val (invokeOpcode, argTypes) = when (methodReference.tag) {
		H_INVOKESTATIC -> Pair(INVOKESTATIC, originalArgTypes)
		H_INVOKEVIRTUAL -> Pair(INVOKEVIRTUAL, arrayOf(Type.getObjectType(methodReference.owner), *originalArgTypes))
		H_INVOKESPECIAL -> Pair(INVOKEVIRTUAL, arrayOf(Type.getObjectType(methodReference.owner), *originalArgTypes))
		else -> throw UnsupportedConstruct("Cannot handle method reference $methodReference")
	}
	val factoryDesc = Type.getMethodType(childName, *argTypes).descriptor

	emitter.generate(childName.internalName) { cw ->
		cw.visit(V1_6, ACC_FINAL, childName.internalName, null, OBJECT.internalName, arrayOf(SUSPENDED_FUNCTION.internalName))

		cw.visitField(ACC_PRIVATE, "state", OBJECT.descriptor, null, null).visitEnd()
		cw.visitField(ACC_PRIVATE, "resumeAt", UNWIND_STATE.descriptor, null, null).visitEnd()
		for ((i, arg) in argTypes.withIndex()) {
			cw.visitField(ACC_PRIVATE.or(ACC_FINAL), "arg$i", arg.descriptor, null, null).visitEnd()
		}

		// Create a constructor which saves each argument (for calling with run())
		val ctorDesc = Type.getMethodType(Type.VOID_TYPE, *argTypes).descriptor
		cw.visitMethod(ACC_PRIVATE, "<init>", ctorDesc, null, null).let { ctor ->
			ctor.visitCode()
			ctor.visitVarInsn(ALOAD, 0)
			ctor.visitMethodInsn(INVOKESPECIAL, OBJECT.internalName, "<init>", "()V", false)
			for ((i, arg) in argTypes.withIndex()) {
				ctor.visitVarInsn(ALOAD, 0)
				ctor.visitVarInsn(arg.getOpcode(ILOAD), i + 1)
				ctor.visitFieldInsn(PUTFIELD, childName.internalName, "arg$i", arg.descriptor)
			}
			ctor.visitInsn(RETURN)
			ctor.visitMaxs(2, argTypes.size + 1)
			ctor.visitEnd()
		}

		// Create a constructor which saves each argument (for calling with run())
		cw.visitMethod(ACC_STATIC, "make", factoryDesc, null, null).let { factory ->
			factory.visitCode()
			factory.visitTypeInsn(NEW, childName.internalName)
			factory.visitInsn(DUP)
			for ((i, arg) in argTypes.withIndex()) factory.visitVarInsn(arg.getOpcode(ILOAD), i)
			factory.visitMethodInsn(INVOKESPECIAL, childName.internalName, "<init>", ctorDesc, false)
			factory.visitInsn(ARETURN)
			factory.visitMaxs(argTypes.size + 2, argTypes.size)
			factory.visitEnd()
		}

		// Call method loads each value and then executes it.
		cw.visitMethod(
			ACC_PUBLIC, "call", Type.getMethodDescriptor(OBJECT, LUA_STATE), null,
			arrayOf(UNWIND_THROWABLE.internalName, LUA_ERROR.internalName),
		).let { call ->
			call.visitCode()

			// try { return f(..., null) } catch { ... }
			for ((i, arg) in argTypes.withIndex()) {
				call.visitVarInsn(ALOAD, 0)
				call.visitFieldInsn(GETFIELD, childName.internalName, "arg$i", arg.descriptor)
			}
			call.visitInsn(ACONST_NULL)
			protect(childName, call) {
				call.visitMethodInsn(invokeOpcode, methodReference.owner, methodReference.name, rewriteDesc(methodReference.desc), false)
			}

			call.visitMaxs((argTypes.size + 1).coerceAtLeast(3), 2)
			call.visitEnd()
		}

		// Call method loads each value and then executes it.
		cw.visitMethod(
			ACC_PUBLIC, "resume", Type.getMethodDescriptor(OBJECT, VARARGS), null,
			arrayOf(UNWIND_THROWABLE.internalName, LUA_ERROR.internalName),
		).let { resume ->
			resume.visitCode()

			// this.resumeAt.resumeArgs = args
			resume.visitVarInsn(ALOAD, 0)
			resume.visitFieldInsn(GETFIELD, childName.internalName, "resumeAt", UNWIND_STATE.descriptor)
			resume.visitVarInsn(ALOAD, 1)
			resume.visitFieldInsn(PUTFIELD, UNWIND_STATE.internalName, "resumeArgs", VARARGS.descriptor)

			// try { return f(..., this.state) } catch { ... }
			for ((i, arg) in argTypes.withIndex()) {
				resume.visitVarInsn(ALOAD, 0)
				resume.visitFieldInsn(GETFIELD, childName.internalName, "arg$i", arg.descriptor)
			}
			resume.visitVarInsn(ALOAD, 0)
			resume.visitFieldInsn(GETFIELD, childName.internalName, "state", OBJECT.descriptor)
			protect(childName, resume) {
				resume.visitMethodInsn(invokeOpcode, methodReference.owner, methodReference.name, rewriteDesc(methodReference.desc), false)
			}

			resume.visitMaxs((argTypes.size + 1).coerceAtLeast(3), 2)
			resume.visitEnd()
		}
	}

	return Pair(childName, factoryDesc)
}

/**
 * Rewrite methods which call static functions on [SUSPENDED_ACTION].
 */
fun instrumentDispatch(method: MethodNode, emitter: ClassEmitter, mw: MethodVisitor) {
	// We do our modifications directly on the MethodNode - it's a bit sad, but much easier as we're dealing with
	// two adjacent nodes.
	for (insn in method.instructions) {
		if (insn.opcode != INVOKESTATIC || (insn as MethodInsnNode).owner != SUSPENDED_ACTION.internalName) continue

		val invokeInsn = insn.previous as InvokeDynamicInsnNode
		val methodReference = invokeInsn.bsmArgs[1] as Handle
		when (insn.name) {
			"noYield" -> {
				// We replace the invokeDynamic and noYield call with a try { f() } catch(Pause e) { throw AssertionError() } clase
				val before = LabelNode()
				val after = LabelNode()

				// Replace the INVOKEDYNAMIC and INVOKESTATIc with a direct call to the function.
				val insertInsns = InsnList()
				insertInsns.add(before)
				insertInsns.add(InsnNode(ACONST_NULL))
				insertInsns.add(MethodInsnNode(INVOKESTATIC, methodReference.owner, methodReference.name, rewriteDesc(methodReference.desc), false))
				insertInsns.add(after)

				method.instructions.insert(insn, insertInsns)
				method.instructions.remove(invokeInsn)
				method.instructions.remove(insn)

				// Then emit a try/catch block which raises an exception if this function yields.
				val tryCatch = LabelNode()
				method.tryCatchBlocks.add(TryCatchBlockNode(before, after, tryCatch, PAUSE.internalName))
				method.instructions.add(tryCatch)
				method.instructions.add(FrameNode(F_NEW, 0, emptyArray(), 1, arrayOf(PAUSE.internalName)))
				method.instructions.add(TypeInsnNode(NEW, ILLEGAL_STATE_EXCEPTION.internalName))
				method.instructions.add(InsnNode(DUP))
				method.instructions.add(LdcInsnNode("This method should not have yielded."))
				method.instructions.add(MethodInsnNode(INVOKESPECIAL, ILLEGAL_STATE_EXCEPTION.internalName, "<init>", "(Ljava/lang/String;)V", false))
				method.instructions.add(InsnNode(ATHROW))
			}

			"toFunction" -> {
				val (childName, factoryDesc) = makeSuspendedFunction(emitter, methodReference)

				method.instructions.insert(insn, MethodInsnNode(INVOKESTATIC, childName.internalName, "make", factoryDesc, false))
				method.instructions.remove(invokeInsn)
				method.instructions.remove(insn)
			}

			"run" -> {
				// We create a SuspendedFunction like above and then call run on it. We could probably make this more
				// efficient by only constructing the object if we yield, but I don't think it's worth it.
				val (childName, factoryDesc) = makeSuspendedFunction(emitter, methodReference)

				val toInsert = InsnList()
				toInsert.add(MethodInsnNode(INVOKESTATIC, childName.internalName, "make", factoryDesc, false))
				// At this point we've got the DebugFrame and SuspendedFunction on the stack. DUP_X1 to turn that into
				// [SuspendedFunction, DebugFrame, SuspendedFunction], then write our field.
				toInsert.add(InsnNode(DUP_X1))
				toInsert.add(FieldInsnNode(PUTFIELD, DEBUG_FRAME.internalName, "state", OBJECT.descriptor))
				// Then invoke the original method. We pass null as the LuaState, as it's never actually used.
				toInsert.add(InsnNode(ACONST_NULL))
				toInsert.add(MethodInsnNode(INVOKEVIRTUAL, childName.internalName, "call", Type.getMethodDescriptor(OBJECT, LUA_STATE)))
				toInsert.add(TypeInsnNode(CHECKCAST, VARARGS.internalName))

				method.instructions.insert(insn, toInsert)
				method.instructions.remove(invokeInsn)
				method.instructions.remove(insn)
			}

			else -> throw IllegalStateException("Unhandled call to SuspendedTask.${insn.name}")
		}
	}

	method.accept(mw)
}<|MERGE_RESOLUTION|>--- conflicted
+++ resolved
@@ -44,13 +44,8 @@
 	objectCounts = (ceil(objectCounts / 4.0) * 4).toInt()
 
 	val name = "${UNWIND_STATE.internalName}\$L${longCounts}O${objectCounts}"
-<<<<<<< HEAD
 	generator.generate(name) { cw ->
 		cw.visit(V1_6, ACC_PUBLIC.or(ACC_FINAL).or(ACC_SYNTHETIC), name, null, UNWIND_STATE.internalName, null)
-=======
-	generator.generate(name, flags = ClassWriter.COMPUTE_FRAMES) { cw ->
-		cw.visit(V1_8, ACC_PUBLIC.or(ACC_FINAL).or(ACC_SYNTHETIC), name, null, UNWIND_STATE.internalName, null)
->>>>>>> 3a7f6032
 		for (i in 0 until longCounts) cw.visitField(ACC_PUBLIC, "l$i", "J", null, null).visitEnd()
 		for (i in 0 until objectCounts) cw.visitField(ACC_PUBLIC, "o$i", OBJECT.descriptor, null, null).visitEnd()
 
