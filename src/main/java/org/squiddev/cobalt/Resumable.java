--- conflicted
+++ resolved
@@ -50,11 +50,5 @@
 	 * @throws LuaError        When a runtime error occurs.
 	 * @throws UnwindThrowable If this {@link Resumable} transfers control to another coroutine.
 	 */
-<<<<<<< HEAD
-	Varargs resumeError(LuaState state, DebugFrame frame, T object, LuaError error) throws LuaError, UnwindThrowable;
-=======
-	default Varargs resumeError(LuaState state, T object, LuaError error) throws LuaError, UnwindThrowable {
-		throw error;
-	}
->>>>>>> 3a7f6032
+	Varargs resumeError(LuaState state, T object, LuaError error) throws LuaError, UnwindThrowable;
 }