/*
 * The MIT License (MIT)
 *
 * Original Source: Copyright (c) 2009-2011 Luaj.org. All rights reserved.
 * Modifications: Copyright (c) 2015-2020 SquidDev
 *
 * Permission is hereby granted, free of charge, to any person obtaining a copy
 * of this software and associated documentation files (the "Software"), to deal
 * in the Software without restriction, including without limitation the rights
 * to use, copy, modify, merge, publish, distribute, sublicense, and/or sell
 * copies of the Software, and to permit persons to whom the Software is
 * furnished to do so, subject to the following conditions:
 *
 * The above copyright notice and this permission notice shall be included in all
 * copies or substantial portions of the Software.
 *
 * THE SOFTWARE IS PROVIDED "AS IS", WITHOUT WARRANTY OF ANY KIND, EXPRESS OR
 * IMPLIED, INCLUDING BUT NOT LIMITED TO THE WARRANTIES OF MERCHANTABILITY,
 * FITNESS FOR A PARTICULAR PURPOSE AND NONINFRINGEMENT. IN NO EVENT SHALL THE
 * AUTHORS OR COPYRIGHT HOLDERS BE LIABLE FOR ANY CLAIM, DAMAGES OR OTHER
 * LIABILITY, WHETHER IN AN ACTION OF CONTRACT, TORT OR OTHERWISE, ARISING FROM,
 * OUT OF OR IN CONNECTION WITH THE SOFTWARE OR THE USE OR OTHER DEALINGS IN THE
 * SOFTWARE.
 */
package org.squiddev.cobalt.compiler;


import cc.tweaked.cobalt.internal.unwind.AutoUnwind;
import cc.tweaked.cobalt.internal.unwind.SuspendedAction;
import org.checkerframework.checker.nullness.qual.Nullable;
import org.squiddev.cobalt.*;
import org.squiddev.cobalt.compiler.LoadState.FunctionFactory;
import org.squiddev.cobalt.function.LuaInterpretedFunction;
import org.squiddev.cobalt.lib.BaseLib;
import org.squiddev.cobalt.lib.CoreLibraries;

import java.io.IOException;
import java.io.InputStream;

import static org.squiddev.cobalt.ValueFactory.valueOf;
import static org.squiddev.cobalt.compiler.LoadState.checkMode;

/**
 * Compiler for Lua.
 * <p>
 * Compiles lua source files into lua bytecode within a {@link Prototype},
 * loads lua binary files directly into a{@link Prototype},
 * and optionaly instantiates a {@link LuaInterpretedFunction} around the result
 * using a user-supplied environment.
 * <p>
 * Implements the {@link FunctionFactory} interface for loading
 * initialized chunks, which is an interface common to
 * lua bytecode compiling and java bytecode compiling.
 * <p>
 * The {@link LuaC} compiler is installed by default by the
 * {@link CoreLibraries} class
 * so in the following example, the default {@link LuaC} compiler
 * will be used:
 * <pre> {@code
 * LuaValue _G = JsePlatform.standardGlobals();
 * LoadState.load( new ByteArrayInputStream("print 'hello'".getBytes()), "main.lua", _G ).call();
 * } </pre>
 *
 * @see FunctionFactory
 * @see CoreLibraries
 * @see BaseLib
 * @see LuaValue
 * @see FunctionFactory
 * @see Prototype
 */
public class LuaC {
	public static final int MAXSTACK = 250;
	public static final int LUAI_MAXUPVALUES = 60;
	public static final int LUAI_MAXVARS = 200;

	public static int SET_OPCODE(int i, int o) {
		return (i & ~Lua.MASK_OP) | ((o << Lua.POS_OP) & Lua.MASK_OP);
	}

	public static int SETARG_A(int i, int u) {
		return (i & ~Lua.MASK_A) | ((u << Lua.POS_A) & Lua.MASK_A);
	}

	public static int SETARG_B(int i, int u) {
		return (i & ~Lua.MASK_B) | ((u << Lua.POS_B) & Lua.MASK_B);
	}

	public static int SETARG_C(int i, int u) {
		return (i & ~Lua.MASK_C) | ((u << Lua.POS_C) & Lua.MASK_C);
	}

	public static int SETARG_Bx(int i, int u) {
		return (i & ~Lua.MASK_Bx) | ((u << Lua.POS_Bx) & Lua.MASK_Bx);
	}

	public static int SETARG_sBx(int i, int u) {
		return SETARG_Bx(i, u + Lua.MAXARG_sBx);
	}

	public static int CREATE_ABC(int o, int a, int b, int c) {
		return ((o << Lua.POS_OP) & Lua.MASK_OP) |
			((a << Lua.POS_A) & Lua.MASK_A) |
			((b << Lua.POS_B) & Lua.MASK_B) |
			((c << Lua.POS_C) & Lua.MASK_C);
	}

	public static int CREATE_ABx(int o, int a, int bc) {
		return ((o << Lua.POS_OP) & Lua.MASK_OP) |
			((a << Lua.POS_A) & Lua.MASK_A) |
			((bc << Lua.POS_Bx) & Lua.MASK_Bx);
	}

	public static int CREATE_Ax(int o, int a) {
		return ((o << Lua.POS_OP) & Lua.MASK_OP) |
			((a << Lua.POS_Ax) & Lua.MASK_Ax);
	}

	public static int[] realloc(int[] v, int n) {
		int[] a = new int[n];
		if (v != null) System.arraycopy(v, 0, a, 0, Math.min(v.length, n));
		return a;
	}

	public static byte[] realloc(byte[] v, int n) {
		byte[] a = new byte[n];
		if (v != null) System.arraycopy(v, 0, a, 0, Math.min(v.length, n));
		return a;
	}

	public static short[] realloc(short[] v, int n) {
		short[] a = new short[n];
		if (v != null) System.arraycopy(v, 0, a, 0, Math.min(v.length, n));
		return a;
	}

	private LuaC() {
	}

	/**
	 * Compile a prototype or load as a binary chunk
	 *
	 * @param state  The current Lua state.
	 * @param stream The stream to read
	 * @param name   Name of the chunk
	 * @return The compiled code
	 * @throws CompileException If there is a syntax error.
	 */
	public static Prototype compile(LuaState state, InputStream stream, String name) throws CompileException, LuaError {
		return compile(state, stream, valueOf(name));
	}

	public static Prototype compile(LuaState state, InputStream stream, LuaString name) throws CompileException, LuaError {
		Object result = SuspendedAction.noYield(() -> {
			try {
				return compile(state, new InputStreamReader(stream), name, null);
			} catch (CompileException e) {
				return e;
			}
		});

		if (result instanceof CompileException) throw (CompileException) result;
		return (Prototype) result;
	}

	@AutoUnwind
	public static Prototype compile(LuaState state, InputReader stream, LuaString name, LuaString mode) throws CompileException, LuaError, UnwindThrowable {
		int firstByte = stream.read();
		if (firstByte == '\033') {
			checkMode(mode, "binary");
			var bytecode = state.getBytecodeFormat();
			if (bytecode == null) throw new CompileException("attempt to load a binary chunk");
			var reader = bytecode.readFunction(name, stream);
			return reader.call(state);
		} else {
			checkMode(mode, "text");
			return loadTextChunk(firstByte, stream, name);
		}
	}

	/**
	 * Parse the input
	 */
	@AutoUnwind
	private static Prototype loadTextChunk(int firstByte, InputReader stream, LuaString name) throws CompileException, LuaError, UnwindThrowable {
		Parser parser = new Parser(stream, firstByte, name, LoadState.getShortName(name));
		parser.lexer.skipShebang();
		return parser.mainFunction();
	}

	public static final class InputStreamReader extends InputReader {
		private final @Nullable LuaState state;
		private final InputStream stream;

		public InputStreamReader(InputStream stream) {
			this(null, stream);
		}

		public InputStreamReader(@Nullable LuaState state, InputStream stream) {
			this.state = state;
			this.stream = stream;
		}

		@Override
		public int read() throws CompileException, UnwindThrowable, LuaError {
			if (state != null && state.isInterrupted()) state.handleInterrupt();

			try {
				return stream.read();
			} catch (IOException e) {
				String message = e.getMessage() == null ? e.toString() : e.getMessage();
				throw new CompileException("io error: " + message);
			}
		}

		@Override
<<<<<<< HEAD
		public int resume(Varargs varargs) {
			throw new IllegalStateException("Cannot resume a non-yielding InputReader.");
=======
		public int resume(Varargs varargs) throws CompileException, LuaError, UnwindThrowable {
			return read();
>>>>>>> 3e9f52c9
		}
	}
}<|MERGE_RESOLUTION|>--- conflicted
+++ resolved
@@ -213,13 +213,8 @@
 		}
 
 		@Override
-<<<<<<< HEAD
-		public int resume(Varargs varargs) {
-			throw new IllegalStateException("Cannot resume a non-yielding InputReader.");
-=======
 		public int resume(Varargs varargs) throws CompileException, LuaError, UnwindThrowable {
 			return read();
->>>>>>> 3e9f52c9
 		}
 	}
 }