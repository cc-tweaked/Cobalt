package org.squiddev.cobalt.compiler;

import org.squiddev.cobalt.LuaError;
import org.squiddev.cobalt.UnwindThrowable;
import org.squiddev.cobalt.Varargs;

/**
 * A basic byte-by-byte input stream, which can yield when reading.
 */
<<<<<<< HEAD
public interface InputReader {
	int read() throws CompileException, LuaError, UnwindThrowable;

	int resume(Varargs varargs) throws CompileException, LuaError, UnwindThrowable;
=======
public abstract class InputReader {
	protected InputReader() {
	}

	/**
	 * Read a single byte from this input.
	 *
	 * @return The read byte.
	 * @throws LuaError         If the underlying reader threw a Lua error.
	 * @throws CompileException If reading failed for some other reason. Unlike a {@link LuaError}, this will not be
	 *                          passed to the {@code xpcall} error handler.
	 * @throws UnwindThrowable  If the reader yielded. {@link #resume(Varargs)} will be called when the coroutine is
	 *                          resumed.
	 */
	public abstract int read() throws CompileException, LuaError, UnwindThrowable;

	/**
	 * Resume this reader after yielding.
	 *
	 * @param varargs The value returned from the function above this in the stack
	 * @return The read byte.
	 * @throws LuaError         If the underlying reader threw a Lua error.
	 * @throws CompileException If reading failed for some other reason. Unlike a {@link LuaError}, this will not be
	 *                          passed to the {@code xpcall} error handler.
	 * @throws UnwindThrowable  If the reader yielded.
	 */
	public abstract int resume(Varargs varargs) throws CompileException, LuaError, UnwindThrowable;
>>>>>>> 3e9f52c9
}<|MERGE_RESOLUTION|>--- conflicted
+++ resolved
@@ -7,12 +7,6 @@
 /**
  * A basic byte-by-byte input stream, which can yield when reading.
  */
-<<<<<<< HEAD
-public interface InputReader {
-	int read() throws CompileException, LuaError, UnwindThrowable;
-
-	int resume(Varargs varargs) throws CompileException, LuaError, UnwindThrowable;
-=======
 public abstract class InputReader {
 	protected InputReader() {
 	}
@@ -40,5 +34,4 @@
 	 * @throws UnwindThrowable  If the reader yielded.
 	 */
 	public abstract int resume(Varargs varargs) throws CompileException, LuaError, UnwindThrowable;
->>>>>>> 3e9f52c9
 }